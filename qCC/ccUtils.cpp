--- conflicted
+++ resolved
@@ -61,11 +61,7 @@
 			return false;
 		}
 
-<<<<<<< HEAD
-		QStringList tokens = text.split(QRegExp("^\\s+"), Qt::SkipEmptyParts);
-=======
-		QStringList tokens = text.split(QRegExp("\\s+"), QString::SkipEmptyParts);
->>>>>>> fd16abc8
+		QStringList tokens = text.split(QRegExp("\\s+"), Qt::SkipEmptyParts);
 		if (tokens.size() != 3)
 		{
 			tokens = text.split(';', Qt::SkipEmptyParts);
